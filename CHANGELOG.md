# Change Log

### 0.1.0 Released

### 0.2.0
- [Light preview background option](https://github.com/vitaliymaz/vscode-svg-previewer/issues/13)
- Add a toolbar (Zoom In / Zoom out / Reset buttons, change background color, image size label)
- Open preview by context menu option

### 0.3.0
- Add a setting to open preview automatically 

### 0.3.2
- Add a setting to show a bounding box around the image
- Send telemetry events to collect data about using the extension

### 0.4.0
- Add keyboard shortcuts to open preview

<<<<<<< HEAD
### 0.5.1
=======
### 0.4.1
>>>>>>> e7dbc7a9
- fix dependencies vulnerabilities
- improve security policies<|MERGE_RESOLUTION|>--- conflicted
+++ resolved
@@ -17,10 +17,7 @@
 ### 0.4.0
 - Add keyboard shortcuts to open preview
 
-<<<<<<< HEAD
+
 ### 0.5.1
-=======
-### 0.4.1
->>>>>>> e7dbc7a9
 - fix dependencies vulnerabilities
 - improve security policies